--- conflicted
+++ resolved
@@ -119,13 +119,11 @@
 
     date_created = db.Column(db.DateTime)
 
-<<<<<<< HEAD
     def __unicode__(self):
         return self.text
-=======
+
     def __init__(self, experience, text, resource, user):
         self.text = text
         self.experience = experience
         self.resource = resource
         self.user = user
->>>>>>> f1d0421b
