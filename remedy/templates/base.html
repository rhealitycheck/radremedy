--- conflicted
+++ resolved
@@ -39,11 +39,8 @@
 
     <script src="{{ url_for('static', filename='js/jquery.min.js') }}"></script>
     <script src="{{ url_for('static', filename='js/bootstrap.min.js') }}"></script>
-<<<<<<< HEAD
+
    	{% block scripts %}{% endblock %}
-=======
-    {% block scripts %}{% endblock %}
-   
->>>>>>> ce2bb5e7
+    
   </body>
 </html>